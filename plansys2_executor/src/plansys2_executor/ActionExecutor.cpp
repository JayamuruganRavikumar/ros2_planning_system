// Copyright 2019 Intelligent Robotics Lab
//
// Licensed under the Apache License, Version 2.0 (the "License");
// you may not use this file except in compliance with the License.
// You may obtain a copy of the License at
//
//     http://www.apache.org/licenses/LICENSE-2.0
//
// Unless required by applicable law or agreed to in writing, software
// distributed under the License is distributed on an "AS IS" BASIS,
// WITHOUT WARRANTIES OR CONDITIONS OF ANY KIND, either express or implied.
// See the License for the specific language governing permissions and
// limitations under the License.

#include <string>
#include <memory>
#include <vector>

#include "plansys2_pddl_parser/Utils.h"

#include "plansys2_executor/ActionExecutor.hpp"

namespace plansys2
{

using std::placeholders::_1;
using namespace std::chrono_literals;

ActionExecutor::ActionExecutor(
  const std::string & action,
  rclcpp_lifecycle::LifecycleNode::SharedPtr node)
<<<<<<< HEAD
: node_(node),
  state_(IDLE),
  completion_(0)
=======
: node_(node), state_(IDLE), completion_(0.0)
>>>>>>> a15af534
{
  action_hub_pub_ = node_->create_publisher<plansys2_msgs::msg::ActionExecution>(
    "/actions_hub", rclcpp::QoS(100).reliable());
  action_hub_sub_ = node_->create_subscription<plansys2_msgs::msg::ActionExecution>(
    "/actions_hub", rclcpp::QoS(100).reliable(),
    std::bind(&ActionExecutor::action_hub_callback, this, std::placeholders::_1));

  state_time_ = node_->now();

  action_ = action;
  action_name_ = get_name(action);
  action_params_ = get_params(action);
  start_execution_ = node_->now();
  state_time_ = start_execution_;
}

void
ActionExecutor::action_hub_callback(const plansys2_msgs::msg::ActionExecution::SharedPtr msg)
{
  last_msg = *msg;

  switch (msg->type) {
    case plansys2_msgs::msg::ActionExecution::REQUEST:
    case plansys2_msgs::msg::ActionExecution::CONFIRM:
    case plansys2_msgs::msg::ActionExecution::REJECT:
    case plansys2_msgs::msg::ActionExecution::CANCEL:
      // These cases have no meaning requester
      break;
    case plansys2_msgs::msg::ActionExecution::RESPONSE:
      if (msg->arguments == action_params_ && msg->action == action_name_) {
        if (state_ == DEALING) {
          confirm_performer(msg->node_id);
          current_performer_id_ = msg->node_id;
          state_ = RUNNING;
          waiting_timer_ = nullptr;
          start_execution_ = node_->now();
          state_time_ = node_->now();
        } else {
          reject_performer(msg->node_id);
        }
      }
      break;
    case plansys2_msgs::msg::ActionExecution::FEEDBACK:
      if (state_ != RUNNING || msg->arguments != action_params_ || msg->action != action_name_ ||
        msg->node_id != current_performer_id_)
      {
        return;
      }
      feedback_ = msg->status;
      completion_ = msg->completion;
      state_time_ = node_->now();

      break;
    case plansys2_msgs::msg::ActionExecution::FINISH:
      if (msg->arguments == action_params_ &&
        msg->action == action_name_ && msg->node_id == current_performer_id_)
      {
        if (msg->success) {
          state_ = SUCCESS;
        } else {
          state_ = FAILURE;
        }

        feedback_ = msg->status;
        completion_ = msg->completion;

        state_time_ = node_->now();

        action_hub_pub_->on_deactivate();
        action_hub_pub_ = nullptr;
        action_hub_sub_ = nullptr;
      }
      break;
    default:
      RCLCPP_ERROR(
        node_->get_logger(), "Msg %d type not recognized in %s executor requester",
        msg->type, action_);
      break;
  }
}

void
ActionExecutor::confirm_performer(const std::string & node_id)
{
  plansys2_msgs::msg::ActionExecution msg;
  msg.type = plansys2_msgs::msg::ActionExecution::CONFIRM;
  msg.node_id = node_id;
  msg.action = action_name_;
  msg.arguments = action_params_;

  action_hub_pub_->publish(msg);
}

void
ActionExecutor::reject_performer(const std::string & node_id)
{
  plansys2_msgs::msg::ActionExecution msg;
  msg.type = plansys2_msgs::msg::ActionExecution::REJECT;
  msg.node_id = node_id;
  msg.action = action_name_;
  msg.arguments = action_params_;

  action_hub_pub_->publish(msg);
}

void
ActionExecutor::request_for_performers()
{
  plansys2_msgs::msg::ActionExecution msg;
  msg.type = plansys2_msgs::msg::ActionExecution::REQUEST;
  msg.node_id = node_->get_name();
  msg.action = action_name_;
  msg.arguments = action_params_;

  action_hub_pub_->publish(msg);
}

BT::NodeStatus
ActionExecutor::get_status()
{
  switch (state_) {
    case IDLE:
      return BT::NodeStatus::IDLE;
      break;
    case DEALING:
    case RUNNING:
      return BT::NodeStatus::RUNNING;
      break;
    case SUCCESS:
      return BT::NodeStatus::SUCCESS;
      break;
    case FAILURE:
      return BT::NodeStatus::FAILURE;
      break;
    default:
      return BT::NodeStatus::IDLE;
      break;
  }
}

bool
ActionExecutor::is_finished()
{
  return state_ == SUCCESS || state_ == FAILURE;
}

BT::NodeStatus
ActionExecutor::tick(const rclcpp::Time & now)
{
  switch (state_) {
    case IDLE:
      state_ = DEALING;
      state_time_ = node_->now();
      action_hub_pub_->on_activate();
      completion_ = 0.0;
      feedback_ = "";
      request_for_performers();
      waiting_timer_ = node_->create_wall_timer(
        1s, std::bind(&ActionExecutor::wait_timeout, this));
      break;
    case DEALING:
      {
        auto time_since_dealing = (node_->now() - state_time_).seconds();
        if (time_since_dealing > 30.0) {
          RCLCPP_ERROR(
            node_->get_logger(),
            "Aborting %s. Timeout after requesting for 30 seconds", action_.c_str());
          state_ = FAILURE;
        }
      }
      break;

    case RUNNING:
      break;
    case SUCCESS:
    case FAILURE:
    case CANCELLED:
      break;
    default:
      break;
  }

  return get_status();
}

void
ActionExecutor::cancel()
{
  state_ = CANCELLED;
  plansys2_msgs::msg::ActionExecution msg;
  msg.type = plansys2_msgs::msg::ActionExecution::CANCEL;
  msg.node_id = current_performer_id_;
  msg.action = action_name_;
  msg.arguments = action_params_;

  action_hub_pub_->publish(msg);
}

std::string
ActionExecutor::get_name(const std::string & action_expr)
{
  std::string working_action_expr = parser::pddl::getReducedString(action_expr);
  working_action_expr.erase(0, 1);  // remove initial (
  working_action_expr.pop_back();  // remove last )

  size_t delim = working_action_expr.find(" ");

  return working_action_expr.substr(0, delim);
}

std::vector<std::string>
ActionExecutor::get_params(const std::string & action_expr)
{
  std::vector<std::string> ret;

  std::string working_action_expr = parser::pddl::getReducedString(action_expr);
  working_action_expr.erase(0, 1);  // remove initial (
  working_action_expr.pop_back();  // remove last )

  size_t delim = working_action_expr.find(" ");

  working_action_expr = working_action_expr.substr(delim + 1);

  size_t start = 0, end = 0;
  while (end != std::string::npos) {
    end = working_action_expr.find(" ", start);
    auto param = working_action_expr.substr(
      start, (end == std::string::npos) ? std::string::npos : end - start);
    ret.push_back(param);
    start = ((end > (std::string::npos - 1)) ? std::string::npos : end + 1);
  }

  return ret;
}

void
ActionExecutor::wait_timeout()
{
  RCLCPP_WARN(node_->get_logger(), "No action performer for %s. retrying", action_.c_str());
  request_for_performers();
}

}  // namespace plansys2<|MERGE_RESOLUTION|>--- conflicted
+++ resolved
@@ -29,13 +29,7 @@
 ActionExecutor::ActionExecutor(
   const std::string & action,
   rclcpp_lifecycle::LifecycleNode::SharedPtr node)
-<<<<<<< HEAD
-: node_(node),
-  state_(IDLE),
-  completion_(0)
-=======
 : node_(node), state_(IDLE), completion_(0.0)
->>>>>>> a15af534
 {
   action_hub_pub_ = node_->create_publisher<plansys2_msgs::msg::ActionExecution>(
     "/actions_hub", rclcpp::QoS(100).reliable());
